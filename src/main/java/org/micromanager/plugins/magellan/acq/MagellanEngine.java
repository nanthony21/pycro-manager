///////////////////////////////////////////////////////////////////////////////
// AUTHOR:       Henry Pinkard, henry.pinkard@gmail.com
//
// COPYRIGHT:    University of California, San Francisco, 2015
//
// LICENSE:      This file is distributed under the BSD license.
//               License text is included with the source distribution.
//
//               This file is distributed in the hope that it will be useful,
//               but WITHOUT ANY WARRANTY; without even the implied warranty
//               of MERCHANTABILITY or FITNESS FOR A PARTICULAR PURPOSE.
//
//               IN NO EVENT SHALL THE COPYRIGHT OWNER OR
//               CONTRIBUTORS BE LIABLE FOR ANY DIRECT, INDIRECT,
//               INCIDENTAL, SPECIAL, EXEMPLARY, OR CONSEQUENTIAL DAMAGES.
//
package main.java.org.micromanager.plugins.magellan.acq;

/*
 * To change this template, choose Tools | Templates and open the template in
 * the editor.
 */
import java.text.DateFormat;
import java.text.SimpleDateFormat;
import java.util.Calendar;
import java.util.concurrent.ExecutorService;
import java.util.concurrent.Executors;
<<<<<<< HEAD
import java.util.concurrent.ThreadFactory;
import javax.swing.JOptionPane;
import java.awt.geom.AffineTransform;
=======
import java.util.ArrayList;
import java.util.LinkedList;
import java.util.concurrent.Callable;
import java.util.concurrent.Future;
import java.util.stream.Stream;
>>>>>>> dae1c3c9
import main.java.org.micromanager.plugins.magellan.channels.ChannelSetting;
import main.java.org.micromanager.plugins.magellan.json.JSONException;
import main.java.org.micromanager.plugins.magellan.json.JSONObject;
import main.java.org.micromanager.plugins.magellan.main.Magellan;
import main.java.org.micromanager.plugins.magellan.misc.Log;
import mmcorej.CMMCore;
import mmcorej.TaggedImage;

/**
 * Desired characteristics: 
 * 1) Lazy evaluation of acquisition events (in case
 * the number is enourmous, so they can be processed as acq is running). Also so
 * that acquisition settings can be changed during acquisition, and the
 * acquisition will adapt. 
 * 2) The ability to monitor the progress of certain
 * parts of acq event (as its acquired, when it reaches disk, if there was an
 * exception along the way) 
 * 3) black box optimization of acquisition events, so sequence acquisitions 
 * can run super fast without caller having to worry about the details
 *
 */
public class MagellanEngine {


   private static final int HARDWARE_ERROR_RETRIES = 6;
   private static final int DELAY_BETWEEN_RETRIES_MS = 5;
   private static CMMCore core_;
   private static MagellanEngine singleton_;
   private AcquisitionEvent lastEvent_ = null;
   private final ExecutorService acqExecutor_;
   private AcqDurationEstimator acqDurationEstiamtor_; //get information about how much time different hardware moves take

   public MagellanEngine(CMMCore core, AcqDurationEstimator acqDurationEstiamtor) {
      singleton_ = this;
      core_ = core;
      acqDurationEstiamtor_ = acqDurationEstiamtor;
      acqExecutor_ = Executors.newSingleThreadExecutor(r -> {
         return new Thread(r, "Magellan Acquisition Engine Thread");
      });
   }

   public static MagellanEngine getInstance() {
      return singleton_;
   }

   /**
    * Modify the first acquisition event in the list to do an entire sequence
    */
   private boolean accumulate(LinkedList<AcquisitionEvent> accumulator, AcquisitionEvent event) {
      //For now, every event is different
      accumulator.clear();
      return true;
      //TODO: if they can be merged, add to accumulator, modify the first one in the list as needed, and return false
   }

   /**
    *
    * Submit a stream of acquisition events for acquisition.
    *
    *
    * @return
    */
   public Stream<Future<Future>> mapToAcquisition(Stream<AcquisitionEvent> eventStream) {

      //Lazily optimize the stream of events for sequence acquisition
      //this might be a bit against the rules of streams because technically it has a side effect...
      LinkedList<AcquisitionEvent> accumulator = new LinkedList<AcquisitionEvent>();
      eventStream = eventStream.filter((AcquisitionEvent t) -> {
         return accumulate(accumulator, t);
      });

      //TODO: some processing to make things optimized when sequenceable hardware is present
      //Lazily map the optimized acquisition events to a stream of futures
      Stream<Future<Future>> futureStream = eventStream.map((AcquisitionEvent event) -> {
         Future<Future> imageAcquiredFuture = acqExecutor_.submit(new Callable() {
            @Override
            public Object call() throws Exception {
               return executeAcquisitionEvent(event);
            }
         });
         return imageAcquiredFuture;
      });

      return futureStream;
   }

   /**
    * Returns a future that returns when the image has been successfully written
    * to disk
    *
    * @param event
    * @return
    * @throws InterruptedException
    */
   private Future executeAcquisitionEvent(final AcquisitionEvent event) throws InterruptedException {
      while (System.currentTimeMillis() < event.miniumumStartTime_) {
         Thread.sleep(1);
      }
      if (event.isAcquisitionFinishedEvent()) {
         //signal to MagellanTaggedImageSink to finish saving thread and mark acquisition as finished
         return event.acquisition_.saveImage(MagellanTaggedImage.createAcquisitionFinishedImage());
      } else {
         updateHardware(event);
         return acquireImage(event);
      }
   }

   private Future acquireImage(final AcquisitionEvent event) throws InterruptedException, HardwareControlException {
      double startTime = System.currentTimeMillis();
      loopHardwareCommandRetries(new Runnable() {
         @Override
         public void run() {
            try {
               Magellan.getCore().snapImage();
            } catch (Exception ex) {
               throw new HardwareControlException(ex.getMessage());
            }
         }
      }, "snapping image");

      //get elapsed time
      final long currentTime = System.currentTimeMillis();
      if (event.acquisition_.getStartTime_ms() == -1) {
         //first image, initialize
         event.acquisition_.setStartTime_ms(currentTime);
      }

      ArrayList<MagellanTaggedImage> images = new ArrayList<MagellanTaggedImage>();
      for (int c = 0; c < core_.getNumberOfCameraChannels(); c++) {
         TaggedImage ti = null;
         try {
            ti = core_.getTaggedImage(c);
         } catch (Exception ex) {
            throw new HardwareControlException(ex.getMessage());
         }
         MagellanTaggedImage img = convertTaggedImage(ti);
         event.acquisition_.addImageMetadata(img.tags, event, event.timeIndex_, c, currentTime - event.acquisition_.getStartTime_ms(),
                 event.acquisition_.channels_.getActiveChannelSetting(event.channelIndex_).exposure_);
         images.add(img);
      }

      //send to storage
      Future imageSavedFuture = null;
      for (int c = 0; c < images.size(); c++) {
         imageSavedFuture = event.acquisition_.saveImage(images.get(c));
      }
      //keep track of how long it takes to acquire an image for acquisition duration estimation
      try {
         acqDurationEstiamtor_.storeImageAcquisitionTime(
                 event.acquisition_.channels_.getActiveChannelSetting(event.channelIndex_).exposure_, System.currentTimeMillis() - startTime);
      } catch (Exception ex) {
         Log.log(ex);
      }
      //Return the last image, which should not allow result to be gotten until all previous ones have been saved
      return imageSavedFuture;
   }

   private void updateHardware(final AcquisitionEvent event) throws InterruptedException, HardwareControlException {
      //compare to last event to see what needs to change
      if (lastEvent_ != null && lastEvent_.acquisition_ != event.acquisition_) {
         lastEvent_ = null; //update all hardware if switching to a new acquisition
      }
      //Get the hardware specific to this acquisition
      final String xyStage = event.acquisition_.getXYStageName();
      final String zStage = event.acquisition_.getZStageName();

      //move Z before XY 
      /////////////////////////////Z stage/////////////////////////////
      if (lastEvent_ == null || event.zPosition_ != lastEvent_.zPosition_ || event.positionIndex_ != lastEvent_.positionIndex_) {
         double startTime = System.currentTimeMillis();
         //wait for it to not be busy (is this even needed?)
         loopHardwareCommandRetries(new Runnable() {
            @Override
            public void run() {
<<<<<<< HEAD
                if (!(acq instanceof ExploreAcquisition)) {
                    GUI.getInstance().acquisitionRunning(true);
                }
                while (true) {
                    try {
                        if (Thread.interrupted()) {
                            if (!(acq instanceof ExploreAcquisition)) {
                                GUI.getInstance().acquisitionRunning(false);
                            }
                            return;
                        }
                        AcquisitionEvent event = acq.getNextEvent();
                        if (event.isEngineTaskFinishedEvent()) {
                            if (!(acq instanceof ExploreAcquisition)) {
                                GUI.getInstance().acquisitionRunning(false);
                            }
                            break; //this parallel group or explore acqusition is done
                        }
                        executeAcquisitionEvent(event);
                    } catch (InterruptedException ex) {
                        Log.log("Unexpected interrupt to acquisiton engine thread");
                        return;
                    }
                }
            }
        });
    }

    private void executeAcquisitionEvent(final AcquisitionEvent event) throws InterruptedException {
        if (event.isReQueryEvent()) {
            //nothing to do, just a dummy event to get of blocking call when switching between parallel acquisitions
        } else if (event.isAcquisitionFinishedEvent()) {
            //signal to MagellanTaggedImageSink to finish saving thread and mark acquisition as finished
            event.acquisition_.addImage(new SignalTaggedImage(SignalTaggedImage.AcqSingal.AcqusitionFinsihed));
        } else if (event.isTimepointFinishedEvent()) {
            //signal to MagellanTaggedImageSink to let acqusition know that saving for the current time point has completed    
            event.acquisition_.addImage(new SignalTaggedImage(SignalTaggedImage.AcqSingal.TimepointFinished));
        } else if (event.isAutofocusEvent()) {
//            updateHardware(event);
//            acquireImage(event);
//            MagellanTaggedImage afImage = event.acquisition_.getLastImage();
//            double afCorrection = SingleShotAutofocus.getInstance().predictDefocus(afImage);
//            if (Math.abs(afCorrection) > ((FixedAreaAcquisition) event.acquisition_).getAFMaxDisplacement()) {
//                Log.log("Calculated af displacement of " + afCorrection + " exceeds tolerance. Leaving correction unchanged");
//            } else if (Double.isNaN(afCorrection)) {
//                Log.log("Calculated af displacement is NaN. Leaving correction unchanged");
//            } else {
//                ((FixedAreaAcquisition) event.acquisition_).setAFCorrection(afCorrection);
//            }
        } else {
            updateHardware(event);
            double startTime = System.currentTimeMillis();
            acquireImage(event);
            try {
                acqDurationEstiamtor_.storeImageAcquisitionTime(core_.getExposure(), System.currentTimeMillis() - startTime);
            } catch (Exception ex) {
                Log.log(ex);
=======
               try {
                  while (core_.deviceBusy(zStage)) {
                     Thread.sleep(1);
                  }
               } catch (Exception ex) {
                  throw new HardwareControlException(ex.getMessage());
               }
>>>>>>> dae1c3c9
            }
         }, "waiting for Z stage to not be busy");
         //move Z stage
         loopHardwareCommandRetries(new Runnable() {
            @Override
            public void run() {
               try {
                  core_.setPosition(zStage, event.zPosition_);
               } catch (Exception ex) {
                  throw new HardwareControlException(ex.getMessage());
               }
            }
         }, "move Z device");
         //wait for it to not be busy (is this even needed?)
         loopHardwareCommandRetries(new Runnable() {
            @Override
            public void run() {
               try {
                  while (core_.deviceBusy(zStage)) {
                     Thread.sleep(1);
                  }
               } catch (Exception ex) {
                  throw new HardwareControlException(ex.getMessage());
               }
            }
         }, "waiting for Z stage to not be busy");
         try {
            acqDurationEstiamtor_.storeZMoveTime(System.currentTimeMillis() - startTime);
         } catch (Exception ex) {
            Log.log(ex);
         }
      }

      /////////////////////////////XY Stage/////////////////////////////
      if (lastEvent_ == null || event.positionIndex_ != lastEvent_.positionIndex_) {
         double startTime = System.currentTimeMillis();
         //wait for it to not be busy (is this even needed??)
         loopHardwareCommandRetries(new Runnable() {
            @Override
            public void run() {
               try {
                  while (core_.deviceBusy(xyStage)) {
                     Thread.sleep(1);
                  }
               } catch (Exception ex) {
                  throw new HardwareControlException(ex.getMessage());
               }
            }
         }, "waiting for XY stage to not be busy");
         //move to new position
         loopHardwareCommandRetries(new Runnable() {
            @Override
            public void run() {
               try {
                  core_.setXYPosition(xyStage, event.xyPosition_.getCenter().x, event.xyPosition_.getCenter().y);
               } catch (Exception ex) {
                  throw new HardwareControlException(ex.getMessage());
               }
            }
         }, "moving XY stage");
         //wait for it to not be busy (is this even needed??)
         loopHardwareCommandRetries(new Runnable() {
            @Override
            public void run() {
               try {
                  while (core_.deviceBusy(xyStage)) {
                     Thread.sleep(1);
                  }
               } catch (Exception ex) {
                  throw new HardwareControlException(ex.getMessage());
               }
            }
         }, "waiting for XY stage to not be busy");
         try {
            acqDurationEstiamtor_.storeXYMoveTime(System.currentTimeMillis() - startTime);
         } catch (Exception ex) {
            Log.log(ex);
         }
      }

      /////////////////////////////Channels/////////////////////////////
      if (lastEvent_ == null || event.channelIndex_ != lastEvent_.channelIndex_
              && event.acquisition_.channels_ != null && event.acquisition_.channels_.getNumActiveChannels() != 0) {
         double startTime = System.currentTimeMillis();
         try {
            final ChannelSetting setting = event.acquisition_.channels_.getActiveChannelSetting(event.channelIndex_);
            if (setting.use_ && setting.config_ != null) {
               loopHardwareCommandRetries(new Runnable() {
                  @Override
                  public void run() {
                     try {
                        //set exposure
                        core_.setExposure(setting.exposure_);
                        //set other channel props
                        core_.setConfig(setting.group_, setting.config_);
                        core_.waitForConfig(setting.group_, setting.config_);
                     } catch (Exception ex) {
                        throw new HardwareControlException(ex.getMessage());
                     }
                  }
               }, "Set channel group");
            }

         } catch (Exception ex) {
            Log.log("Couldn't change channel group");
         }
         try {
            acqDurationEstiamtor_.storeChannelSwitchTime(System.currentTimeMillis() - startTime);
         } catch (Exception ex) {
            Log.log(ex);
         }
      }
      lastEvent_ = event;
   }

   private void loopHardwareCommandRetries(Runnable r, String commandName) throws InterruptedException, HardwareControlException {
      for (int i = 0; i < HARDWARE_ERROR_RETRIES; i++) {
         try {
            r.run();
            return;
         } catch (Exception e) {
            e.printStackTrace();
            Log.log(getCurrentDateAndTime() + ": Problem " + commandName + "\n Retry #" + i + " in " + DELAY_BETWEEN_RETRIES_MS + " ms", true);
            Thread.sleep(DELAY_BETWEEN_RETRIES_MS);
         }
      }
      Log.log(commandName + " unsuccessful", true);
      throw new HardwareControlException();
   }

   private static String getCurrentDateAndTime() {
      DateFormat df = new SimpleDateFormat("yyyy/MM/dd HH:mm:ss");
      Calendar calobj = Calendar.getInstance();
      return df.format(calobj.getTime());
   }

   private static MagellanTaggedImage convertTaggedImage(TaggedImage img) {
      try {
         return new MagellanTaggedImage(img.pix, new JSONObject(img.tags.toString()));
      } catch (JSONException ex) {
         Log.log("Couldn't convert JSON metadata");
         throw new RuntimeException();
      }
   }

}

class HardwareControlException extends RuntimeException {

   public HardwareControlException() {
      super();
   }

   public HardwareControlException(String s) {
      super(s);
   }
}
<|MERGE_RESOLUTION|>--- conflicted
+++ resolved
@@ -1,436 +1,370 @@
-///////////////////////////////////////////////////////////////////////////////
-// AUTHOR:       Henry Pinkard, henry.pinkard@gmail.com
-//
-// COPYRIGHT:    University of California, San Francisco, 2015
-//
-// LICENSE:      This file is distributed under the BSD license.
-//               License text is included with the source distribution.
-//
-//               This file is distributed in the hope that it will be useful,
-//               but WITHOUT ANY WARRANTY; without even the implied warranty
-//               of MERCHANTABILITY or FITNESS FOR A PARTICULAR PURPOSE.
-//
-//               IN NO EVENT SHALL THE COPYRIGHT OWNER OR
-//               CONTRIBUTORS BE LIABLE FOR ANY DIRECT, INDIRECT,
-//               INCIDENTAL, SPECIAL, EXEMPLARY, OR CONSEQUENTIAL DAMAGES.
-//
-package main.java.org.micromanager.plugins.magellan.acq;
-
-/*
- * To change this template, choose Tools | Templates and open the template in
- * the editor.
- */
-import java.text.DateFormat;
-import java.text.SimpleDateFormat;
-import java.util.Calendar;
-import java.util.concurrent.ExecutorService;
-import java.util.concurrent.Executors;
-<<<<<<< HEAD
-import java.util.concurrent.ThreadFactory;
-import javax.swing.JOptionPane;
-import java.awt.geom.AffineTransform;
-=======
-import java.util.ArrayList;
-import java.util.LinkedList;
-import java.util.concurrent.Callable;
-import java.util.concurrent.Future;
-import java.util.stream.Stream;
->>>>>>> dae1c3c9
-import main.java.org.micromanager.plugins.magellan.channels.ChannelSetting;
-import main.java.org.micromanager.plugins.magellan.json.JSONException;
-import main.java.org.micromanager.plugins.magellan.json.JSONObject;
-import main.java.org.micromanager.plugins.magellan.main.Magellan;
-import main.java.org.micromanager.plugins.magellan.misc.Log;
-import mmcorej.CMMCore;
-import mmcorej.TaggedImage;
-
-/**
- * Desired characteristics: 
- * 1) Lazy evaluation of acquisition events (in case
- * the number is enourmous, so they can be processed as acq is running). Also so
- * that acquisition settings can be changed during acquisition, and the
- * acquisition will adapt. 
- * 2) The ability to monitor the progress of certain
- * parts of acq event (as its acquired, when it reaches disk, if there was an
- * exception along the way) 
- * 3) black box optimization of acquisition events, so sequence acquisitions 
- * can run super fast without caller having to worry about the details
- *
- */
-public class MagellanEngine {
-
-
-   private static final int HARDWARE_ERROR_RETRIES = 6;
-   private static final int DELAY_BETWEEN_RETRIES_MS = 5;
-   private static CMMCore core_;
-   private static MagellanEngine singleton_;
-   private AcquisitionEvent lastEvent_ = null;
-   private final ExecutorService acqExecutor_;
-   private AcqDurationEstimator acqDurationEstiamtor_; //get information about how much time different hardware moves take
-
-   public MagellanEngine(CMMCore core, AcqDurationEstimator acqDurationEstiamtor) {
-      singleton_ = this;
-      core_ = core;
-      acqDurationEstiamtor_ = acqDurationEstiamtor;
-      acqExecutor_ = Executors.newSingleThreadExecutor(r -> {
-         return new Thread(r, "Magellan Acquisition Engine Thread");
-      });
-   }
-
-   public static MagellanEngine getInstance() {
-      return singleton_;
-   }
-
-   /**
-    * Modify the first acquisition event in the list to do an entire sequence
-    */
-   private boolean accumulate(LinkedList<AcquisitionEvent> accumulator, AcquisitionEvent event) {
-      //For now, every event is different
-      accumulator.clear();
-      return true;
-      //TODO: if they can be merged, add to accumulator, modify the first one in the list as needed, and return false
-   }
-
-   /**
-    *
-    * Submit a stream of acquisition events for acquisition.
-    *
-    *
-    * @return
-    */
-   public Stream<Future<Future>> mapToAcquisition(Stream<AcquisitionEvent> eventStream) {
-
-      //Lazily optimize the stream of events for sequence acquisition
-      //this might be a bit against the rules of streams because technically it has a side effect...
-      LinkedList<AcquisitionEvent> accumulator = new LinkedList<AcquisitionEvent>();
-      eventStream = eventStream.filter((AcquisitionEvent t) -> {
-         return accumulate(accumulator, t);
-      });
-
-      //TODO: some processing to make things optimized when sequenceable hardware is present
-      //Lazily map the optimized acquisition events to a stream of futures
-      Stream<Future<Future>> futureStream = eventStream.map((AcquisitionEvent event) -> {
-         Future<Future> imageAcquiredFuture = acqExecutor_.submit(new Callable() {
-            @Override
-            public Object call() throws Exception {
-               return executeAcquisitionEvent(event);
-            }
-         });
-         return imageAcquiredFuture;
-      });
-
-      return futureStream;
-   }
-
-   /**
-    * Returns a future that returns when the image has been successfully written
-    * to disk
-    *
-    * @param event
-    * @return
-    * @throws InterruptedException
-    */
-   private Future executeAcquisitionEvent(final AcquisitionEvent event) throws InterruptedException {
-      while (System.currentTimeMillis() < event.miniumumStartTime_) {
-         Thread.sleep(1);
-      }
-      if (event.isAcquisitionFinishedEvent()) {
-         //signal to MagellanTaggedImageSink to finish saving thread and mark acquisition as finished
-         return event.acquisition_.saveImage(MagellanTaggedImage.createAcquisitionFinishedImage());
-      } else {
-         updateHardware(event);
-         return acquireImage(event);
-      }
-   }
-
-   private Future acquireImage(final AcquisitionEvent event) throws InterruptedException, HardwareControlException {
-      double startTime = System.currentTimeMillis();
-      loopHardwareCommandRetries(new Runnable() {
-         @Override
-         public void run() {
-            try {
-               Magellan.getCore().snapImage();
-            } catch (Exception ex) {
-               throw new HardwareControlException(ex.getMessage());
-            }
-         }
-      }, "snapping image");
-
-      //get elapsed time
-      final long currentTime = System.currentTimeMillis();
-      if (event.acquisition_.getStartTime_ms() == -1) {
-         //first image, initialize
-         event.acquisition_.setStartTime_ms(currentTime);
-      }
-
-      ArrayList<MagellanTaggedImage> images = new ArrayList<MagellanTaggedImage>();
-      for (int c = 0; c < core_.getNumberOfCameraChannels(); c++) {
-         TaggedImage ti = null;
-         try {
-            ti = core_.getTaggedImage(c);
-         } catch (Exception ex) {
-            throw new HardwareControlException(ex.getMessage());
-         }
-         MagellanTaggedImage img = convertTaggedImage(ti);
-         event.acquisition_.addImageMetadata(img.tags, event, event.timeIndex_, c, currentTime - event.acquisition_.getStartTime_ms(),
-                 event.acquisition_.channels_.getActiveChannelSetting(event.channelIndex_).exposure_);
-         images.add(img);
-      }
-
-      //send to storage
-      Future imageSavedFuture = null;
-      for (int c = 0; c < images.size(); c++) {
-         imageSavedFuture = event.acquisition_.saveImage(images.get(c));
-      }
-      //keep track of how long it takes to acquire an image for acquisition duration estimation
-      try {
-         acqDurationEstiamtor_.storeImageAcquisitionTime(
-                 event.acquisition_.channels_.getActiveChannelSetting(event.channelIndex_).exposure_, System.currentTimeMillis() - startTime);
-      } catch (Exception ex) {
-         Log.log(ex);
-      }
-      //Return the last image, which should not allow result to be gotten until all previous ones have been saved
-      return imageSavedFuture;
-   }
-
-   private void updateHardware(final AcquisitionEvent event) throws InterruptedException, HardwareControlException {
-      //compare to last event to see what needs to change
-      if (lastEvent_ != null && lastEvent_.acquisition_ != event.acquisition_) {
-         lastEvent_ = null; //update all hardware if switching to a new acquisition
-      }
-      //Get the hardware specific to this acquisition
-      final String xyStage = event.acquisition_.getXYStageName();
-      final String zStage = event.acquisition_.getZStageName();
-
-      //move Z before XY 
-      /////////////////////////////Z stage/////////////////////////////
-      if (lastEvent_ == null || event.zPosition_ != lastEvent_.zPosition_ || event.positionIndex_ != lastEvent_.positionIndex_) {
-         double startTime = System.currentTimeMillis();
-         //wait for it to not be busy (is this even needed?)
-         loopHardwareCommandRetries(new Runnable() {
-            @Override
-            public void run() {
-<<<<<<< HEAD
-                if (!(acq instanceof ExploreAcquisition)) {
-                    GUI.getInstance().acquisitionRunning(true);
-                }
-                while (true) {
-                    try {
-                        if (Thread.interrupted()) {
-                            if (!(acq instanceof ExploreAcquisition)) {
-                                GUI.getInstance().acquisitionRunning(false);
-                            }
-                            return;
-                        }
-                        AcquisitionEvent event = acq.getNextEvent();
-                        if (event.isEngineTaskFinishedEvent()) {
-                            if (!(acq instanceof ExploreAcquisition)) {
-                                GUI.getInstance().acquisitionRunning(false);
-                            }
-                            break; //this parallel group or explore acqusition is done
-                        }
-                        executeAcquisitionEvent(event);
-                    } catch (InterruptedException ex) {
-                        Log.log("Unexpected interrupt to acquisiton engine thread");
-                        return;
-                    }
-                }
-            }
-        });
-    }
-
-    private void executeAcquisitionEvent(final AcquisitionEvent event) throws InterruptedException {
-        if (event.isReQueryEvent()) {
-            //nothing to do, just a dummy event to get of blocking call when switching between parallel acquisitions
-        } else if (event.isAcquisitionFinishedEvent()) {
-            //signal to MagellanTaggedImageSink to finish saving thread and mark acquisition as finished
-            event.acquisition_.addImage(new SignalTaggedImage(SignalTaggedImage.AcqSingal.AcqusitionFinsihed));
-        } else if (event.isTimepointFinishedEvent()) {
-            //signal to MagellanTaggedImageSink to let acqusition know that saving for the current time point has completed    
-            event.acquisition_.addImage(new SignalTaggedImage(SignalTaggedImage.AcqSingal.TimepointFinished));
-        } else if (event.isAutofocusEvent()) {
-//            updateHardware(event);
-//            acquireImage(event);
-//            MagellanTaggedImage afImage = event.acquisition_.getLastImage();
-//            double afCorrection = SingleShotAutofocus.getInstance().predictDefocus(afImage);
-//            if (Math.abs(afCorrection) > ((FixedAreaAcquisition) event.acquisition_).getAFMaxDisplacement()) {
-//                Log.log("Calculated af displacement of " + afCorrection + " exceeds tolerance. Leaving correction unchanged");
-//            } else if (Double.isNaN(afCorrection)) {
-//                Log.log("Calculated af displacement is NaN. Leaving correction unchanged");
-//            } else {
-//                ((FixedAreaAcquisition) event.acquisition_).setAFCorrection(afCorrection);
-//            }
-        } else {
-            updateHardware(event);
-            double startTime = System.currentTimeMillis();
-            acquireImage(event);
-            try {
-                acqDurationEstiamtor_.storeImageAcquisitionTime(core_.getExposure(), System.currentTimeMillis() - startTime);
-            } catch (Exception ex) {
-                Log.log(ex);
-=======
-               try {
-                  while (core_.deviceBusy(zStage)) {
-                     Thread.sleep(1);
-                  }
-               } catch (Exception ex) {
-                  throw new HardwareControlException(ex.getMessage());
-               }
->>>>>>> dae1c3c9
-            }
-         }, "waiting for Z stage to not be busy");
-         //move Z stage
-         loopHardwareCommandRetries(new Runnable() {
-            @Override
-            public void run() {
-               try {
-                  core_.setPosition(zStage, event.zPosition_);
-               } catch (Exception ex) {
-                  throw new HardwareControlException(ex.getMessage());
-               }
-            }
-         }, "move Z device");
-         //wait for it to not be busy (is this even needed?)
-         loopHardwareCommandRetries(new Runnable() {
-            @Override
-            public void run() {
-               try {
-                  while (core_.deviceBusy(zStage)) {
-                     Thread.sleep(1);
-                  }
-               } catch (Exception ex) {
-                  throw new HardwareControlException(ex.getMessage());
-               }
-            }
-         }, "waiting for Z stage to not be busy");
-         try {
-            acqDurationEstiamtor_.storeZMoveTime(System.currentTimeMillis() - startTime);
-         } catch (Exception ex) {
-            Log.log(ex);
-         }
-      }
-
-      /////////////////////////////XY Stage/////////////////////////////
-      if (lastEvent_ == null || event.positionIndex_ != lastEvent_.positionIndex_) {
-         double startTime = System.currentTimeMillis();
-         //wait for it to not be busy (is this even needed??)
-         loopHardwareCommandRetries(new Runnable() {
-            @Override
-            public void run() {
-               try {
-                  while (core_.deviceBusy(xyStage)) {
-                     Thread.sleep(1);
-                  }
-               } catch (Exception ex) {
-                  throw new HardwareControlException(ex.getMessage());
-               }
-            }
-         }, "waiting for XY stage to not be busy");
-         //move to new position
-         loopHardwareCommandRetries(new Runnable() {
-            @Override
-            public void run() {
-               try {
-                  core_.setXYPosition(xyStage, event.xyPosition_.getCenter().x, event.xyPosition_.getCenter().y);
-               } catch (Exception ex) {
-                  throw new HardwareControlException(ex.getMessage());
-               }
-            }
-         }, "moving XY stage");
-         //wait for it to not be busy (is this even needed??)
-         loopHardwareCommandRetries(new Runnable() {
-            @Override
-            public void run() {
-               try {
-                  while (core_.deviceBusy(xyStage)) {
-                     Thread.sleep(1);
-                  }
-               } catch (Exception ex) {
-                  throw new HardwareControlException(ex.getMessage());
-               }
-            }
-         }, "waiting for XY stage to not be busy");
-         try {
-            acqDurationEstiamtor_.storeXYMoveTime(System.currentTimeMillis() - startTime);
-         } catch (Exception ex) {
-            Log.log(ex);
-         }
-      }
-
-      /////////////////////////////Channels/////////////////////////////
-      if (lastEvent_ == null || event.channelIndex_ != lastEvent_.channelIndex_
-              && event.acquisition_.channels_ != null && event.acquisition_.channels_.getNumActiveChannels() != 0) {
-         double startTime = System.currentTimeMillis();
-         try {
-            final ChannelSetting setting = event.acquisition_.channels_.getActiveChannelSetting(event.channelIndex_);
-            if (setting.use_ && setting.config_ != null) {
-               loopHardwareCommandRetries(new Runnable() {
-                  @Override
-                  public void run() {
-                     try {
-                        //set exposure
-                        core_.setExposure(setting.exposure_);
-                        //set other channel props
-                        core_.setConfig(setting.group_, setting.config_);
-                        core_.waitForConfig(setting.group_, setting.config_);
-                     } catch (Exception ex) {
-                        throw new HardwareControlException(ex.getMessage());
-                     }
-                  }
-               }, "Set channel group");
-            }
-
-         } catch (Exception ex) {
-            Log.log("Couldn't change channel group");
-         }
-         try {
-            acqDurationEstiamtor_.storeChannelSwitchTime(System.currentTimeMillis() - startTime);
-         } catch (Exception ex) {
-            Log.log(ex);
-         }
-      }
-      lastEvent_ = event;
-   }
-
-   private void loopHardwareCommandRetries(Runnable r, String commandName) throws InterruptedException, HardwareControlException {
-      for (int i = 0; i < HARDWARE_ERROR_RETRIES; i++) {
-         try {
-            r.run();
-            return;
-         } catch (Exception e) {
-            e.printStackTrace();
-            Log.log(getCurrentDateAndTime() + ": Problem " + commandName + "\n Retry #" + i + " in " + DELAY_BETWEEN_RETRIES_MS + " ms", true);
-            Thread.sleep(DELAY_BETWEEN_RETRIES_MS);
-         }
-      }
-      Log.log(commandName + " unsuccessful", true);
-      throw new HardwareControlException();
-   }
-
-   private static String getCurrentDateAndTime() {
-      DateFormat df = new SimpleDateFormat("yyyy/MM/dd HH:mm:ss");
-      Calendar calobj = Calendar.getInstance();
-      return df.format(calobj.getTime());
-   }
-
-   private static MagellanTaggedImage convertTaggedImage(TaggedImage img) {
-      try {
-         return new MagellanTaggedImage(img.pix, new JSONObject(img.tags.toString()));
-      } catch (JSONException ex) {
-         Log.log("Couldn't convert JSON metadata");
-         throw new RuntimeException();
-      }
-   }
-
-}
-
-class HardwareControlException extends RuntimeException {
-
-   public HardwareControlException() {
-      super();
-   }
-
-   public HardwareControlException(String s) {
-      super(s);
-   }
-}
+///////////////////////////////////////////////////////////////////////////////
+// AUTHOR:       Henry Pinkard, henry.pinkard@gmail.com
+//
+// COPYRIGHT:    University of California, San Francisco, 2015
+//
+// LICENSE:      This file is distributed under the BSD license.
+//               License text is included with the source distribution.
+//
+//               This file is distributed in the hope that it will be useful,
+//               but WITHOUT ANY WARRANTY; without even the implied warranty
+//               of MERCHANTABILITY or FITNESS FOR A PARTICULAR PURPOSE.
+//
+//               IN NO EVENT SHALL THE COPYRIGHT OWNER OR
+//               CONTRIBUTORS BE LIABLE FOR ANY DIRECT, INDIRECT,
+//               INCIDENTAL, SPECIAL, EXEMPLARY, OR CONSEQUENTIAL DAMAGES.
+//
+package main.java.org.micromanager.plugins.magellan.acq;
+
+/*
+ * To change this template, choose Tools | Templates and open the template in
+ * the editor.
+ */
+import java.text.DateFormat;
+import java.text.SimpleDateFormat;
+import java.util.Calendar;
+import java.util.concurrent.ExecutorService;
+import java.util.concurrent.Executors;
+import java.util.ArrayList;
+import java.util.LinkedList;
+import java.util.concurrent.Callable;
+import java.util.concurrent.Future;
+import java.util.stream.Stream;
+import main.java.org.micromanager.plugins.magellan.channels.ChannelSetting;
+import main.java.org.micromanager.plugins.magellan.json.JSONException;
+import main.java.org.micromanager.plugins.magellan.json.JSONObject;
+import main.java.org.micromanager.plugins.magellan.main.Magellan;
+import main.java.org.micromanager.plugins.magellan.misc.Log;
+import mmcorej.CMMCore;
+import mmcorej.TaggedImage;
+
+/**
+ * Desired characteristics: 
+ * 1) Lazy evaluation of acquisition events (in case
+ * the number is enourmous, so they can be processed as acq is running). Also so
+ * that acquisition settings can be changed during acquisition, and the
+ * acquisition will adapt. 
+ * 2) The ability to monitor the progress of certain
+ * parts of acq event (as its acquired, when it reaches disk, if there was an
+ * exception along the way) 
+ * 3) black box optimization of acquisition events, so sequence acquisitions 
+ * can run super fast without caller having to worry about the details
+ *
+ */
+public class MagellanEngine {
+
+
+   private static final int HARDWARE_ERROR_RETRIES = 6;
+   private static final int DELAY_BETWEEN_RETRIES_MS = 5;
+   private static CMMCore core_;
+   private static MagellanEngine singleton_;
+   private AcquisitionEvent lastEvent_ = null;
+   private final ExecutorService acqExecutor_;
+   private AcqDurationEstimator acqDurationEstiamtor_; //get information about how much time different hardware moves take
+
+   public MagellanEngine(CMMCore core, AcqDurationEstimator acqDurationEstiamtor) {
+      singleton_ = this;
+      core_ = core;
+      acqDurationEstiamtor_ = acqDurationEstiamtor;
+      acqExecutor_ = Executors.newSingleThreadExecutor(r -> {
+         return new Thread(r, "Magellan Acquisition Engine Thread");
+      });
+   }
+
+   public static MagellanEngine getInstance() {
+      return singleton_;
+   }
+
+   /**
+    * Modify the first acquisition event in the list to do an entire sequence
+    */
+   private boolean accumulate(LinkedList<AcquisitionEvent> accumulator, AcquisitionEvent event) {
+      //For now, every event is different
+      accumulator.clear();
+      return true;
+      //TODO: if they can be merged, add to accumulator, modify the first one in the list as needed, and return false
+   }
+
+   /**
+    *
+    * Submit a stream of acquisition events for acquisition.
+    *
+    *
+    * @return
+    */
+   public Stream<Future<Future>> mapToAcquisition(Stream<AcquisitionEvent> eventStream) {
+
+      //Lazily optimize the stream of events for sequence acquisition
+      //this might be a bit against the rules of streams because technically it has a side effect...
+      LinkedList<AcquisitionEvent> accumulator = new LinkedList<AcquisitionEvent>();
+      eventStream = eventStream.filter((AcquisitionEvent t) -> {
+         return accumulate(accumulator, t);
+      });
+
+      //TODO: some processing to make things optimized when sequenceable hardware is present
+      //Lazily map the optimized acquisition events to a stream of futures
+      Stream<Future<Future>> futureStream = eventStream.map((AcquisitionEvent event) -> {
+         Future<Future> imageAcquiredFuture = acqExecutor_.submit(new Callable() {
+            @Override
+            public Object call() throws Exception {
+               return executeAcquisitionEvent(event);
+            }
+         });
+         return imageAcquiredFuture;
+      });
+
+      return futureStream;
+   }
+
+   /**
+    * Returns a future that returns when the image has been successfully written
+    * to disk
+    *
+    * @param event
+    * @return
+    * @throws InterruptedException
+    */
+   private Future executeAcquisitionEvent(final AcquisitionEvent event) throws InterruptedException {
+      while (System.currentTimeMillis() < event.miniumumStartTime_) {
+         Thread.sleep(1);
+      }
+      if (event.isAcquisitionFinishedEvent()) {
+         //signal to MagellanTaggedImageSink to finish saving thread and mark acquisition as finished
+         return event.acquisition_.saveImage(MagellanTaggedImage.createAcquisitionFinishedImage());
+      } else {
+         updateHardware(event);
+         return acquireImage(event);
+      }
+   }
+
+   private Future acquireImage(final AcquisitionEvent event) throws InterruptedException, HardwareControlException {
+      double startTime = System.currentTimeMillis();
+      loopHardwareCommandRetries(new Runnable() {
+         @Override
+         public void run() {
+            try {
+               Magellan.getCore().snapImage();
+            } catch (Exception ex) {
+               throw new HardwareControlException(ex.getMessage());
+            }
+         }
+      }, "snapping image");
+
+      //get elapsed time
+      final long currentTime = System.currentTimeMillis();
+      if (event.acquisition_.getStartTime_ms() == -1) {
+         //first image, initialize
+         event.acquisition_.setStartTime_ms(currentTime);
+      }
+
+      ArrayList<MagellanTaggedImage> images = new ArrayList<MagellanTaggedImage>();
+      for (int c = 0; c < core_.getNumberOfCameraChannels(); c++) {
+         TaggedImage ti = null;
+         try {
+            ti = core_.getTaggedImage(c);
+         } catch (Exception ex) {
+            throw new HardwareControlException(ex.getMessage());
+         }
+         MagellanTaggedImage img = convertTaggedImage(ti);
+         event.acquisition_.addImageMetadata(img.tags, event, event.timeIndex_, c, currentTime - event.acquisition_.getStartTime_ms(),
+                 event.acquisition_.channels_.getActiveChannelSetting(event.channelIndex_).exposure_);
+         images.add(img);
+      }
+
+      //send to storage
+      Future imageSavedFuture = null;
+      for (int c = 0; c < images.size(); c++) {
+         imageSavedFuture = event.acquisition_.saveImage(images.get(c));
+      }
+      //keep track of how long it takes to acquire an image for acquisition duration estimation
+      try {
+         acqDurationEstiamtor_.storeImageAcquisitionTime(
+                 event.acquisition_.channels_.getActiveChannelSetting(event.channelIndex_).exposure_, System.currentTimeMillis() - startTime);
+      } catch (Exception ex) {
+         Log.log(ex);
+      }
+      //Return the last image, which should not allow result to be gotten until all previous ones have been saved
+      return imageSavedFuture;
+   }
+
+   private void updateHardware(final AcquisitionEvent event) throws InterruptedException, HardwareControlException {
+      //compare to last event to see what needs to change
+      if (lastEvent_ != null && lastEvent_.acquisition_ != event.acquisition_) {
+         lastEvent_ = null; //update all hardware if switching to a new acquisition
+      }
+      //Get the hardware specific to this acquisition
+      final String xyStage = event.acquisition_.getXYStageName();
+      final String zStage = event.acquisition_.getZStageName();
+
+      //move Z before XY 
+      /////////////////////////////Z stage/////////////////////////////
+      if (lastEvent_ == null || event.zPosition_ != lastEvent_.zPosition_ || event.positionIndex_ != lastEvent_.positionIndex_) {
+         double startTime = System.currentTimeMillis();
+         //wait for it to not be busy (is this even needed?)
+         loopHardwareCommandRetries(new Runnable() {
+            @Override
+            public void run() {
+               try {
+                  while (core_.deviceBusy(zStage)) {
+                     Thread.sleep(1);
+                  }
+               } catch (Exception ex) {
+                  throw new HardwareControlException(ex.getMessage());
+               }
+            }
+         }, "waiting for Z stage to not be busy");
+         //move Z stage
+         loopHardwareCommandRetries(new Runnable() {
+            @Override
+            public void run() {
+               try {
+                  core_.setPosition(zStage, event.zPosition_);
+               } catch (Exception ex) {
+                  throw new HardwareControlException(ex.getMessage());
+               }
+            }
+         }, "move Z device");
+         //wait for it to not be busy (is this even needed?)
+         loopHardwareCommandRetries(new Runnable() {
+            @Override
+            public void run() {
+               try {
+                  while (core_.deviceBusy(zStage)) {
+                     Thread.sleep(1);
+                  }
+               } catch (Exception ex) {
+                  throw new HardwareControlException(ex.getMessage());
+               }
+            }
+         }, "waiting for Z stage to not be busy");
+         try {
+            acqDurationEstiamtor_.storeZMoveTime(System.currentTimeMillis() - startTime);
+         } catch (Exception ex) {
+            Log.log(ex);
+         }
+      }
+
+      /////////////////////////////XY Stage/////////////////////////////
+      if (lastEvent_ == null || event.positionIndex_ != lastEvent_.positionIndex_) {
+         double startTime = System.currentTimeMillis();
+         //wait for it to not be busy (is this even needed??)
+         loopHardwareCommandRetries(new Runnable() {
+            @Override
+            public void run() {
+               try {
+                  while (core_.deviceBusy(xyStage)) {
+                     Thread.sleep(1);
+                  }
+               } catch (Exception ex) {
+                  throw new HardwareControlException(ex.getMessage());
+               }
+            }
+         }, "waiting for XY stage to not be busy");
+         //move to new position
+         loopHardwareCommandRetries(new Runnable() {
+            @Override
+            public void run() {
+               try {
+                  core_.setXYPosition(xyStage, event.xyPosition_.getCenter().x, event.xyPosition_.getCenter().y);
+               } catch (Exception ex) {
+                  throw new HardwareControlException(ex.getMessage());
+               }
+            }
+         }, "moving XY stage");
+         //wait for it to not be busy (is this even needed??)
+         loopHardwareCommandRetries(new Runnable() {
+            @Override
+            public void run() {
+               try {
+                  while (core_.deviceBusy(xyStage)) {
+                     Thread.sleep(1);
+                  }
+               } catch (Exception ex) {
+                  throw new HardwareControlException(ex.getMessage());
+               }
+            }
+         }, "waiting for XY stage to not be busy");
+         try {
+            acqDurationEstiamtor_.storeXYMoveTime(System.currentTimeMillis() - startTime);
+         } catch (Exception ex) {
+            Log.log(ex);
+         }
+      }
+
+      /////////////////////////////Channels/////////////////////////////
+      if (lastEvent_ == null || event.channelIndex_ != lastEvent_.channelIndex_
+              && event.acquisition_.channels_ != null && event.acquisition_.channels_.getNumActiveChannels() != 0) {
+         double startTime = System.currentTimeMillis();
+         try {
+            final ChannelSetting setting = event.acquisition_.channels_.getActiveChannelSetting(event.channelIndex_);
+            if (setting.use_ && setting.config_ != null) {
+               loopHardwareCommandRetries(new Runnable() {
+                  @Override
+                  public void run() {
+                     try {
+                        //set exposure
+                        core_.setExposure(setting.exposure_);
+                        //set other channel props
+                        core_.setConfig(setting.group_, setting.config_);
+                        core_.waitForConfig(setting.group_, setting.config_);
+                     } catch (Exception ex) {
+                        throw new HardwareControlException(ex.getMessage());
+                     }
+                  }
+               }, "Set channel group");
+            }
+
+         } catch (Exception ex) {
+            Log.log("Couldn't change channel group");
+         }
+         try {
+            acqDurationEstiamtor_.storeChannelSwitchTime(System.currentTimeMillis() - startTime);
+         } catch (Exception ex) {
+            Log.log(ex);
+         }
+      }
+      lastEvent_ = event;
+   }
+
+   private void loopHardwareCommandRetries(Runnable r, String commandName) throws InterruptedException, HardwareControlException {
+      for (int i = 0; i < HARDWARE_ERROR_RETRIES; i++) {
+         try {
+            r.run();
+            return;
+         } catch (Exception e) {
+            e.printStackTrace();
+            Log.log(getCurrentDateAndTime() + ": Problem " + commandName + "\n Retry #" + i + " in " + DELAY_BETWEEN_RETRIES_MS + " ms", true);
+            Thread.sleep(DELAY_BETWEEN_RETRIES_MS);
+         }
+      }
+      Log.log(commandName + " unsuccessful", true);
+      throw new HardwareControlException();
+   }
+
+   private static String getCurrentDateAndTime() {
+      DateFormat df = new SimpleDateFormat("yyyy/MM/dd HH:mm:ss");
+      Calendar calobj = Calendar.getInstance();
+      return df.format(calobj.getTime());
+   }
+
+   private static MagellanTaggedImage convertTaggedImage(TaggedImage img) {
+      try {
+         return new MagellanTaggedImage(img.pix, new JSONObject(img.tags.toString()));
+      } catch (JSONException ex) {
+         Log.log("Couldn't convert JSON metadata");
+         throw new RuntimeException();
+      }
+   }
+
+}
+
+class HardwareControlException extends RuntimeException {
+
+   public HardwareControlException() {
+      super();
+   }
+
+   public HardwareControlException(String s) {
+      super(s);
+   }
+}