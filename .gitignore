--- conflicted
+++ resolved
@@ -1,7 +1,3 @@
 Icon
 
-<<<<<<< HEAD
-magellan.cpython-36.pyc
-=======
-*.pyc
->>>>>>> 7e44b758
+*.pyc